--- conflicted
+++ resolved
@@ -608,17 +608,14 @@
  */
 export enum Clients {
     DISCORD = "discord",
-// you can't specify this in characters
-// all characters are registered with this
-//    DIRECT = "direct",
+    // you can't specify this in characters
+    // all characters are registered with this
+    //    DIRECT = "direct",
     TWITTER = "twitter",
     TELEGRAM = "telegram",
-<<<<<<< HEAD
     FARCASTER = "farcaster",
     AUTO = "auto",
-=======
     SLACK = "slack",
->>>>>>> a34639be
 }
 /**
  * Configuration for an agent character
@@ -1194,13 +1191,10 @@
     BROWSER = "browser",
     SPEECH_GENERATION = "speech_generation",
     PDF = "pdf",
-<<<<<<< HEAD
     INTIFACE = "intiface",
     AWS_S3 = "aws_s3",
-=======
     BUTTPLUG = "buttplug",
-    SLACK = "slack"
->>>>>>> a34639be
+    SLACK = "slack",
 }
 
 export enum LoggingLevel {
@@ -1214,14 +1208,13 @@
     content: Content;
 };
 
-<<<<<<< HEAD
 export interface ActionResponse {
     like: boolean;
     retweet: boolean;
     quote?: boolean;
     reply?: boolean;
-=======
+}
+
 export interface ISlackService extends Service {
     client: any;
->>>>>>> a34639be
 }